*.pyc
.DS_Store
oxn.wpr
oxn.egg-info/**
oxn/_version.py
dist/**
.idea/**
*.iml
*.ipr
.vagrant
build/
.coverage
.editorconfig
__pycache__
.pytest-cache
reports/*
examples/*
irrera_reports/*
irrera_experiments/*
performance_experiments/*
visibility_experiments/*
visibility_reports/*
evaluation.py
*.h5
*.pickle
kubevpn.exe
<<<<<<< HEAD
venv
=======

venv

# terraform
terraform.tfstate
terraform.tfstate.backup
.terraform.lock.hcl
.terraform

# logs
*.log

# Cluster configuration
config/.cluster-prefix
>>>>>>> 420f2a3d
<|MERGE_RESOLUTION|>--- conflicted
+++ resolved
@@ -24,10 +24,6 @@
 *.h5
 *.pickle
 kubevpn.exe
-<<<<<<< HEAD
-venv
-=======
-
 venv
 
 # terraform
@@ -40,5 +36,4 @@
 *.log
 
 # Cluster configuration
-config/.cluster-prefix
->>>>>>> 420f2a3d
+config/.cluster-prefix